package spark

import nexus.SlaveOffer

import org.apache.hadoop.io.LongWritable
import org.apache.hadoop.io.Text
import org.apache.hadoop.mapred.FileInputFormat
import org.apache.hadoop.mapred.InputSplit
import org.apache.hadoop.mapred.JobConf
import org.apache.hadoop.mapred.TextInputFormat
import org.apache.hadoop.mapred.RecordReader
import org.apache.hadoop.mapred.Reporter

<<<<<<< HEAD
@serializable
abstract class DistributedFile[T, Split](@transient sc: SparkContext) {
  def splits: Array[Split]
  def iterator(split: Split): Iterator[T]
  def prefers(split: Split, slot: SlaveOffer): Boolean

  def taskStarted(split: Split, slot: SlaveOffer) {}

  def sparkContext = sc

  def foreach(f: T => Unit) {
    val cleanF = sc.clean(f)
    val tasks = splits.map(s => new ForeachTask(this, s, cleanF)).toArray
    sc.runTaskObjects(tasks)
  }

  def toArray: Array[T] = {
    val tasks = splits.map(s => new GetTask(this, s))
    val results = sc.runTaskObjects(tasks)
    Array.concat(results: _*)
  }

  def reduce(f: (T, T) => T): T = {
    val cleanF = sc.clean(f)
    val tasks = splits.map(s => new ReduceTask(this, s, f))
    val results = new ArrayBuffer[T]
    for (option <- sc.runTaskObjects(tasks); elem <- option)
      results += elem
    if (results.size == 0)
      throw new UnsupportedOperationException("empty collection")
    else
      return results.reduceLeft(f)
  }

  def take(num: Int): Array[T] = {
    if (num == 0)
      return new Array[T](0)
    val buf = new ArrayBuffer[T]
    for (split <- splits; elem <- iterator(split)) {
      buf += elem
      if (buf.length == num)
        return buf.toArray
    }
    return buf.toArray
  }

  def first: T = take(1) match {
    case Array(t) => t
    case _ => throw new UnsupportedOperationException("empty collection")
  }

  def map[U](f: T => U) = new MappedFile(this, sc.clean(f))
  def filter(f: T => Boolean) = new FilteredFile(this, sc.clean(f))
  def cache() = new CachedFile(this)

  def count(): Long = 
    try { map(x => 1L).reduce(_+_) }
    catch { case e: UnsupportedOperationException => 0L }
}

@serializable
abstract class FileTask[U, T, Split](val file: DistributedFile[T, Split],
  val split: Split)
extends Task[U] {
  override def prefers(slot: SlaveOffer) = file.prefers(split, slot)
  override def markStarted(slot: SlaveOffer) { file.taskStarted(split, slot) }
}

class ForeachTask[T, Split](file: DistributedFile[T, Split],
  split: Split, func: T => Unit)
extends FileTask[Unit, T, Split](file, split) {
  override def run() {
    println("Processing " + split)
    file.iterator(split).foreach(func)
  }
}

class GetTask[T, Split](file: DistributedFile[T, Split], split: Split)
extends FileTask[Array[T], T, Split](file, split) {
  override def run(): Array[T] = {
    println("Processing " + split)
    file.iterator(split).collect.toArray
  }
}

class ReduceTask[T, Split](file: DistributedFile[T, Split],
  split: Split, f: (T, T) => T)
extends FileTask[Option[T], T, Split](file, split) {
  override def run(): Option[T] = {
    println("Processing " + split)
    val iter = file.iterator(split)
    if (iter.hasNext)
      Some(iter.reduceLeft(f))
    else
      None
  }
}

class MappedFile[U, T, Split](prev: DistributedFile[T, Split], f: T => U) 
extends DistributedFile[U, Split](prev.sparkContext) {
  override def splits = prev.splits
  override def prefers(split: Split, slot: SlaveOffer) = prev.prefers(split, slot)
  override def iterator(split: Split) = prev.iterator(split).map(f)
  override def taskStarted(split: Split, slot: SlaveOffer) = prev.taskStarted(split, slot)
}

class FilteredFile[T, Split](prev: DistributedFile[T, Split], f: T => Boolean) 
extends DistributedFile[T, Split](prev.sparkContext) {
  override def splits = prev.splits
  override def prefers(split: Split, slot: SlaveOffer) = prev.prefers(split, slot)
  override def iterator(split: Split) = prev.iterator(split).filter(f)
  override def taskStarted(split: Split, slot: SlaveOffer) = prev.taskStarted(split, slot)
}

class CachedFile[T, Split](prev: DistributedFile[T, Split])
extends DistributedFile[T, Split](prev.sparkContext) {
  val id = CachedFile.newId()
  @transient val cacheLocs = Map[Split, List[Int]]()

  override def splits = prev.splits

  override def prefers(split: Split, slot: SlaveOffer): Boolean = {
    if (cacheLocs.contains(split))
      cacheLocs(split).contains(slot.getSlaveId)
    else
      prev.prefers(split, slot)
  }
  
  override def iterator(split: Split): Iterator[T] = {
    val key = id + "::" + split.toString
    val cache = CachedFile.cache
    val loading = CachedFile.loading
    val cachedVal = cache.get(key)
    if (cachedVal != null) {
      // Split is in cache, so just return its values
      return Iterator.fromArray(cachedVal.asInstanceOf[Array[T]])
    } else {
      // Mark the split as loading (unless someone else marks it first)
      loading.synchronized {
        if (loading.contains(key)) {
          while (loading.contains(key)) {
            try {loading.wait()} catch {case _ =>}
          }
          return Iterator.fromArray(cache.get(key).asInstanceOf[Array[T]])
        } else {
          loading.add(key)
        }
      }
      // If we got here, we have to load the split
      println("Loading and caching " + split)
      val array = prev.iterator(split).collect.toArray
      cache.put(key, array)
      loading.synchronized {
        loading.remove(key)
        loading.notifyAll()
      }
      return Iterator.fromArray(array)
    }
  }

  override def taskStarted(split: Split, slot: SlaveOffer) {
    val oldList = cacheLocs.getOrElse(split, Nil)
    val slaveId = slot.getSlaveId
    if (!oldList.contains(slaveId))
      cacheLocs(split) = slaveId :: oldList
  }
}

private object CachedFile {
  val nextId = new AtomicLong(0) // Generates IDs for mapped files (on master)
  def newId() = nextId.getAndIncrement()

  // Stores map results for various splits locally (on workers)
  val cache = new MapMaker().softValues().makeMap[String, AnyRef]()

  // Remembers which splits are currently being loaded (on workers)
  val loading = new HashSet[String]
}

=======
>>>>>>> 7d0eae17
class HdfsSplit(@transient s: InputSplit)
extends SerializableWritable[InputSplit](s) {}

class HdfsTextFile(sc: SparkContext, path: String)
extends RDD[String, HdfsSplit](sc) {
  @transient val conf = new JobConf()
  @transient val inputFormat = new TextInputFormat()

  FileInputFormat.setInputPaths(conf, path)
  ConfigureLock.synchronized { inputFormat.configure(conf) }

  @transient val splits_ =
    inputFormat.getSplits(conf, 2).map(new HdfsSplit(_)).toArray

  override def splits = splits_
  
  override def iterator(split: HdfsSplit) = new Iterator[String] {
    var reader: RecordReader[LongWritable, Text] = null
    ConfigureLock.synchronized {
      val conf = new JobConf()
      conf.set("io.file.buffer.size",
          System.getProperty("spark.buffer.size", "65536"))
      val tif = new TextInputFormat()
      tif.configure(conf) 
      reader = tif.getRecordReader(split.value, conf, Reporter.NULL)
    }
    val lineNum = new LongWritable()
    val text = new Text()
    var gotNext = false
    var finished = false

    override def hasNext: Boolean = {
      if (!gotNext) {
        finished = !reader.next(lineNum, text)
        gotNext = true
      }
      !finished
    }

    override def next: String = {
      if (!gotNext)
        finished = !reader.next(lineNum, text)
      if (finished)
        throw new java.util.NoSuchElementException("end of stream")
      gotNext = false
      text.toString
    }
  }

<<<<<<< HEAD
  override def prefers(split: HdfsSplit, slot: SlaveOffer) =
    split.value.getLocations().contains(slot.getHost)
=======
  override def preferredLocations(split: HdfsSplit) = {
    // TODO: Filtering out "localhost" in case of file:// URLs
    split.value.getLocations().filter(_ != "localhost")
  }
>>>>>>> 7d0eae17
}

object ConfigureLock {}<|MERGE_RESOLUTION|>--- conflicted
+++ resolved
@@ -11,188 +11,6 @@
 import org.apache.hadoop.mapred.RecordReader
 import org.apache.hadoop.mapred.Reporter
 
-<<<<<<< HEAD
-@serializable
-abstract class DistributedFile[T, Split](@transient sc: SparkContext) {
-  def splits: Array[Split]
-  def iterator(split: Split): Iterator[T]
-  def prefers(split: Split, slot: SlaveOffer): Boolean
-
-  def taskStarted(split: Split, slot: SlaveOffer) {}
-
-  def sparkContext = sc
-
-  def foreach(f: T => Unit) {
-    val cleanF = sc.clean(f)
-    val tasks = splits.map(s => new ForeachTask(this, s, cleanF)).toArray
-    sc.runTaskObjects(tasks)
-  }
-
-  def toArray: Array[T] = {
-    val tasks = splits.map(s => new GetTask(this, s))
-    val results = sc.runTaskObjects(tasks)
-    Array.concat(results: _*)
-  }
-
-  def reduce(f: (T, T) => T): T = {
-    val cleanF = sc.clean(f)
-    val tasks = splits.map(s => new ReduceTask(this, s, f))
-    val results = new ArrayBuffer[T]
-    for (option <- sc.runTaskObjects(tasks); elem <- option)
-      results += elem
-    if (results.size == 0)
-      throw new UnsupportedOperationException("empty collection")
-    else
-      return results.reduceLeft(f)
-  }
-
-  def take(num: Int): Array[T] = {
-    if (num == 0)
-      return new Array[T](0)
-    val buf = new ArrayBuffer[T]
-    for (split <- splits; elem <- iterator(split)) {
-      buf += elem
-      if (buf.length == num)
-        return buf.toArray
-    }
-    return buf.toArray
-  }
-
-  def first: T = take(1) match {
-    case Array(t) => t
-    case _ => throw new UnsupportedOperationException("empty collection")
-  }
-
-  def map[U](f: T => U) = new MappedFile(this, sc.clean(f))
-  def filter(f: T => Boolean) = new FilteredFile(this, sc.clean(f))
-  def cache() = new CachedFile(this)
-
-  def count(): Long = 
-    try { map(x => 1L).reduce(_+_) }
-    catch { case e: UnsupportedOperationException => 0L }
-}
-
-@serializable
-abstract class FileTask[U, T, Split](val file: DistributedFile[T, Split],
-  val split: Split)
-extends Task[U] {
-  override def prefers(slot: SlaveOffer) = file.prefers(split, slot)
-  override def markStarted(slot: SlaveOffer) { file.taskStarted(split, slot) }
-}
-
-class ForeachTask[T, Split](file: DistributedFile[T, Split],
-  split: Split, func: T => Unit)
-extends FileTask[Unit, T, Split](file, split) {
-  override def run() {
-    println("Processing " + split)
-    file.iterator(split).foreach(func)
-  }
-}
-
-class GetTask[T, Split](file: DistributedFile[T, Split], split: Split)
-extends FileTask[Array[T], T, Split](file, split) {
-  override def run(): Array[T] = {
-    println("Processing " + split)
-    file.iterator(split).collect.toArray
-  }
-}
-
-class ReduceTask[T, Split](file: DistributedFile[T, Split],
-  split: Split, f: (T, T) => T)
-extends FileTask[Option[T], T, Split](file, split) {
-  override def run(): Option[T] = {
-    println("Processing " + split)
-    val iter = file.iterator(split)
-    if (iter.hasNext)
-      Some(iter.reduceLeft(f))
-    else
-      None
-  }
-}
-
-class MappedFile[U, T, Split](prev: DistributedFile[T, Split], f: T => U) 
-extends DistributedFile[U, Split](prev.sparkContext) {
-  override def splits = prev.splits
-  override def prefers(split: Split, slot: SlaveOffer) = prev.prefers(split, slot)
-  override def iterator(split: Split) = prev.iterator(split).map(f)
-  override def taskStarted(split: Split, slot: SlaveOffer) = prev.taskStarted(split, slot)
-}
-
-class FilteredFile[T, Split](prev: DistributedFile[T, Split], f: T => Boolean) 
-extends DistributedFile[T, Split](prev.sparkContext) {
-  override def splits = prev.splits
-  override def prefers(split: Split, slot: SlaveOffer) = prev.prefers(split, slot)
-  override def iterator(split: Split) = prev.iterator(split).filter(f)
-  override def taskStarted(split: Split, slot: SlaveOffer) = prev.taskStarted(split, slot)
-}
-
-class CachedFile[T, Split](prev: DistributedFile[T, Split])
-extends DistributedFile[T, Split](prev.sparkContext) {
-  val id = CachedFile.newId()
-  @transient val cacheLocs = Map[Split, List[Int]]()
-
-  override def splits = prev.splits
-
-  override def prefers(split: Split, slot: SlaveOffer): Boolean = {
-    if (cacheLocs.contains(split))
-      cacheLocs(split).contains(slot.getSlaveId)
-    else
-      prev.prefers(split, slot)
-  }
-  
-  override def iterator(split: Split): Iterator[T] = {
-    val key = id + "::" + split.toString
-    val cache = CachedFile.cache
-    val loading = CachedFile.loading
-    val cachedVal = cache.get(key)
-    if (cachedVal != null) {
-      // Split is in cache, so just return its values
-      return Iterator.fromArray(cachedVal.asInstanceOf[Array[T]])
-    } else {
-      // Mark the split as loading (unless someone else marks it first)
-      loading.synchronized {
-        if (loading.contains(key)) {
-          while (loading.contains(key)) {
-            try {loading.wait()} catch {case _ =>}
-          }
-          return Iterator.fromArray(cache.get(key).asInstanceOf[Array[T]])
-        } else {
-          loading.add(key)
-        }
-      }
-      // If we got here, we have to load the split
-      println("Loading and caching " + split)
-      val array = prev.iterator(split).collect.toArray
-      cache.put(key, array)
-      loading.synchronized {
-        loading.remove(key)
-        loading.notifyAll()
-      }
-      return Iterator.fromArray(array)
-    }
-  }
-
-  override def taskStarted(split: Split, slot: SlaveOffer) {
-    val oldList = cacheLocs.getOrElse(split, Nil)
-    val slaveId = slot.getSlaveId
-    if (!oldList.contains(slaveId))
-      cacheLocs(split) = slaveId :: oldList
-  }
-}
-
-private object CachedFile {
-  val nextId = new AtomicLong(0) // Generates IDs for mapped files (on master)
-  def newId() = nextId.getAndIncrement()
-
-  // Stores map results for various splits locally (on workers)
-  val cache = new MapMaker().softValues().makeMap[String, AnyRef]()
-
-  // Remembers which splits are currently being loaded (on workers)
-  val loading = new HashSet[String]
-}
-
-=======
->>>>>>> 7d0eae17
 class HdfsSplit(@transient s: InputSplit)
 extends SerializableWritable[InputSplit](s) {}
 
@@ -242,15 +60,10 @@
     }
   }
 
-<<<<<<< HEAD
-  override def prefers(split: HdfsSplit, slot: SlaveOffer) =
-    split.value.getLocations().contains(slot.getHost)
-=======
   override def preferredLocations(split: HdfsSplit) = {
     // TODO: Filtering out "localhost" in case of file:// URLs
     split.value.getLocations().filter(_ != "localhost")
   }
->>>>>>> 7d0eae17
 }
 
 object ConfigureLock {}